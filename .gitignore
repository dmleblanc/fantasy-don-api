--- conflicted
+++ resolved
@@ -55,16 +55,6 @@
 htmlcov/
 .tox/
 
-# Temporary files
-response*.json
-refetch.json
-test_*.json
-<<<<<<< HEAD
-=======
-inspect_*.py
-test_insights.py
->>>>>>> 32033760
-
 # AWS
 *.pem
 credentials
