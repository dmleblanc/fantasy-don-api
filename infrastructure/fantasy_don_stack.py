--- conflicted
+++ resolved
@@ -90,10 +90,6 @@
         # Grant S3 read/write permissions to validator (needs write for audit reports)
         stats_bucket.grant_read_write(data_validator_lambda)
 
-<<<<<<< HEAD
-        # EventBridge Rule to trigger data fetcher daily at 9am UTC (4-5am ET)
-        # NFLReadR updates player stats nightly at 3-5am ET, so fetch after processing completes
-=======
         # Insights Engine Lambda Function (Containerized)
         # Generates week-over-week insights for players, teams, and defenses
         insights_engine_lambda = lambda_.DockerImageFunction(
@@ -116,8 +112,8 @@
         # Grant S3 read/write permissions to insights engine
         stats_bucket.grant_read_write(insights_engine_lambda)
 
-        # EventBridge Rule to trigger data fetcher daily at midnight UTC
->>>>>>> 32033760
+        # EventBridge Rule to trigger data fetcher daily at 9am UTC (4-5am ET)
+        # NFLReadR updates player stats nightly at 3-5am ET, so fetch after processing completes
         daily_rule = events.Rule(
             self,
             "DailyDataFetchRule",
